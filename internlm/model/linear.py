--- conflicted
+++ resolved
@@ -57,13 +57,8 @@
             weight = self.weight * self.weight_scale + (1 - self.weight_scale) * self.weight.detach()
         else:
             weight = self.weight
-<<<<<<< HEAD
-        return fused_dense_func(
+        return fused_dense_func_torch(
             input, weight, self.bias, process_group=self.process_group, sequence_parallel=gpc.config.model.sequence_parallel
-=======
-        return fused_dense_func_torch(
-            input, weight, self.bias, process_group=self.process_group, sequence_parallel=self.sequence_parallel
->>>>>>> 853becfb
         )
 
 
@@ -107,13 +102,8 @@
             weight = self.weight * self.weight_scale + (1 - self.weight_scale) * self.weight.detach()
         else:
             weight = self.weight
-<<<<<<< HEAD
-        return fused_dense_func(
+        return fused_dense_func_torch(
             input, weight, self.bias, process_group=self.process_group, sequence_parallel=gpc.config.model.sequence_parallel
-=======
-        return fused_dense_func_torch(
-            input, weight, self.bias, process_group=self.process_group, sequence_parallel=self.sequence_parallel
->>>>>>> 853becfb
         )
 
 
@@ -179,13 +169,8 @@
             device=device,
             dtype=dtype,
         )
-<<<<<<< HEAD
-        self.w2 = ColumnParallelLinear(
+        self.w2 = ColumnParallelLinearTorch(
             in_features, hidden_features, process_group, bias, sequence_parallel=gpc.config.model.sequence_parallel, device=device, dtype=dtype
-=======
-        self.w2 = ColumnParallelLinearTorch(
-            in_features, hidden_features, process_group, bias, sequence_parallel=False, device=device, dtype=dtype
->>>>>>> 853becfb
         )
         self.w3 = RowParallelLinearTorch(
             hidden_features,
