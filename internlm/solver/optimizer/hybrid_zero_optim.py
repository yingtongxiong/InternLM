#!/usr/bin/env python
# -*- encoding: utf-8 -*-

import math
from functools import partial

import torch
import torch.distributed as dist
from torch.optim import Optimizer

from internlm.core.context import Config, ParallelMode
from internlm.core.context import global_context as gpc
from internlm.monitor import send_alert_message
from internlm.solver.optimizer.store import (
    BucketStore,
    GradientStore,
    ParameterStore,
    TensorBucket,
)
from internlm.solver.optimizer.utils import (
    DynamicGradScaler,
    flatten,
    get_grad_accumulate_object,
    has_inf_or_nan,
    reduce_tensor,
    release_param_grad,
    split_half_float_double,
    sync_param,
)
from internlm.utils.common import get_current_device
from internlm.utils.logger import get_logger
from internlm.utils.megatron_timers import megatron_timer as timer

from .utils import compute_norm

inf = math.inf
logger = get_logger(__file__)


class BaseOptimizer(Optimizer):
    """
    Base Optimizer.
    """

    def __init__(self, optim: Optimizer):  # pylint: disable=W0231
        self.optim = optim

    @property
    def param_groups(self):
        return self.optim.param_groups

    @property
    def defaults(self):
        return self.optim.defaults

    def add_param_group(self, *args, **kwargs):
        return self.optim.add_param_group(*args, **kwargs)

    def step(self, *args, **kwargs):
        return self.optim.step(*args, **kwargs)

    def zero_grad(self, *args, **kwargs):
        self.optim.zero_grad(*args, **kwargs)

    def load_state_dict(self, *args, **kwargs):
        self.optim.load_state_dict(*args, **kwargs)

    def state_dict(self):
        return self.optim.state_dict()

    def backward(self, loss):
        loss.backward()

    def backward_by_grad(self, tensor, grad):
        torch.autograd.backward(tensors=tensor, grad_tensors=grad)

    def clip_grad_norm(self):
        pass


class HybridZeroOptimizer(BaseOptimizer):
    """
    Hybrid Zero Optimizer.
    """

    def __init__(
        self,
        optimizer: Optimizer,
        cpu_offload=False,
        overlap_broadcast=False,
        grad_scal_cfg: Config = None,
        zero_cfg: Config = None,
    ):
        # DynamicGradScaler related args
        if gpc.config.model.dtype is torch.float32 and gpc.config.model.use_amp is False:
            initial_scale = 1
        else:
            initial_scale = grad_scal_cfg.fp16.initial_scale
        min_scale = grad_scal_cfg.fp16.min_scale
        growth_interval = grad_scal_cfg.fp16.growth_interval
        growth_factor = grad_scal_cfg.growth_factor
        backoff_factor = grad_scal_cfg.backoff_factor
        hysteresis = grad_scal_cfg.hysteresis
        max_scale = grad_scal_cfg.max_scale

        # Zero related args
        overlap_communication = zero_cfg.zero_overlap_communication
        reduce_bucket_size = zero_cfg.reduce_bucket_size
        clip_grad_norm = zero_cfg.clip_grad_norm

        super().__init__(optim=optimizer)

        self._dtype = self.optim.param_groups[0]["params"][0].dtype
        self._cpu_offload = cpu_offload
        self._zero_local_rank = gpc.get_local_rank(ParallelMode.ZERO1)
        self._zero_world_size = gpc.get_world_size(ParallelMode.ZERO1)
        self._broadcast_parallel_mode = ParallelMode.ZERO1
        # this flag means whether the model parameters are in float32
        self.fp32 = (self._dtype == torch.float32 or gpc.config.model.use_amp)

        # ParameterStore will manage the tensor buffers used for zero
        # it will not manage the tensors used by mixed precision training
        self._param_store = ParameterStore(ParallelMode.ZERO1)
        self._grad_store = GradientStore(ParallelMode.DATA)
        self._bucket_store = BucketStore(ParallelMode.DATA)

        # fp16 and fp32 params for mixed precision training
        self._fp16_param_groups = dict()
        self._fp32_flat_param_groups_of_current_rank = dict()

        # communication params
        self._overlap_communication = overlap_communication
        self._reduce_bucket_size = reduce_bucket_size

        # gradient scaler
        self.grad_scaler = DynamicGradScaler(
            initial_scale=initial_scale,
            min_scale=min_scale,
            growth_factor=growth_factor,
            backoff_factor=backoff_factor,
            growth_interval=growth_interval,
            hysteresis=hysteresis,
            max_scale=max_scale,
        )
        self._found_overflow = torch.cuda.FloatTensor([0], device=get_current_device())

        # gradient clipping
        self._clip_grad_norm = clip_grad_norm

        # need to record the rank in which parameter groups are not assigned parameters.
        self.param_group_has_params = []
        self.param_group_no_params_ranks = []
        self.padding_grad = torch.zeros([32], dtype=self._dtype, device=get_current_device())
        self.padding_tensor = torch.zeros([32], dtype=self._dtype, device=get_current_device())

        self.rank_unique_id = (
            f"gpus-{gpc.get_world_size(ParallelMode.GLOBAL)}_"
            + f"pp-{gpc.get_local_rank(ParallelMode.PIPELINE)}_"
            + f"tp-{gpc.get_local_rank(ParallelMode.TENSOR)}_"
            + f"zo-{self._zero_local_rank}.pt"
        )
        self.params_per_rank_id_dict = []
        self.overlap_broadcast = overlap_broadcast

        # iterate over the param group in the optimizer
        # partition these param groups for data parallel training
        # and add buffers to parameter store for future access
        for group_id, param_group in enumerate(self.optim.param_groups):
            group_params = param_group["params"]

            # add the fp16 params to fp16_param_groups for bookkeeping
            self._fp16_param_groups[group_id] = group_params

            # assign parameters to ranks the params in the list are sorted
            params_per_rank, no_params_ranks = self._partition_param_list(group_params)
            self.param_group_no_params_ranks.append(no_params_ranks)
            self.param_group_has_params.append(self._zero_local_rank not in no_params_ranks)

            # store the mapping between param to rank each param should belong to only one rank
            for rank, params in enumerate(params_per_rank):
                # check whether any rank is not assigned params.
                if len(params) != 0:
                    self._param_store.add_fp16_param_list_by_rank_group(rank, group_id, params)
                    for param in params:
                        setattr(param, "group_id", group_id)
                        self._param_store.set_param_to_rank(param, rank)

            # move to cpu to make room to create the flat tensor
            for param in group_params:
                param.data = param.data.cpu()

            # flatten the reordered tensors
            for rank in range(self._zero_world_size):
                # No flat fp16 buffer is allocated if the process has no parameters.
                if rank not in self.param_group_no_params_ranks[group_id]:
                    tensor_list = self._param_store.get_fp16_params_by_rank_group(rank, group_id)
                    with torch.no_grad():
                        flat_tensor = flatten(tensor_list)
                    flat_tensor = flat_tensor.data.cuda()
                    self._param_store.add_flat_fp16_param_by_rank_group(rank, group_id, flat_tensor)
                    sync_param(flat_tensor=flat_tensor, tensor_list=tensor_list)

            # create a copy of fp32 weights of the parameters for which this rank is responsible
            # No flat fp32 buffer is allocated if the process has no parameters.
            if self.param_group_has_params[group_id]:
                fp16_flat_current_rank = self._param_store.get_flat_fp16_param_by_rank_group(
                    self._zero_local_rank, group_id
                )
                if not self.fp32:
                    fp32_flat_current_rank = fp16_flat_current_rank.float()
                    device = "cpu" if self._cpu_offload else get_current_device()
                    fp32_flat_current_rank = fp32_flat_current_rank.to(device)
                    fp32_flat_current_rank.requires_grad = True
                    self._fp32_flat_param_groups_of_current_rank[group_id] = fp32_flat_current_rank

                    # need to replace the params in the `params` field in the optimizer
                    # so that when the optimizer calls step(), it only updates the tensors
                    # managed by this data parallel rank
                    param_group["params"] = [fp32_flat_current_rank]
                else:
                    param_group["params"] = [fp16_flat_current_rank]

            # set reduction state
            for param in self._fp16_param_groups[group_id]:
                self._param_store.set_param_reduction_state(param, False)

        assert len(self._fp16_param_groups) != 0

        # If a rank is not assigned any arguments, 'has_params' is False.
        self.has_params = sum(self.param_group_has_params) != 0
        # flag used to skip unnecessary gradient reduce operation when gradient accumulation is enabled.
        self.skip_grad_reduce = False

        # initialize communication stream for
        # communication-computation overlapping
        if self._overlap_communication:
            self._comm_stream = torch.cuda.Stream()

        # reduction hook is only used if overlapping communication
        # if it is stage 1 without overlapping, no hook will be attached
        if self._overlap_communication:
            self._attach_reduction_hook()

    @property
    def zero_local_rank(self):
        return self._zero_local_rank

    @property
    def zero_world_size(self):
        return self._zero_world_size

    @property
    def dtype(self):
        return self._dtype

    @property
    def loss_scale(self):
        return self.grad_scaler.scale

    @property
    def num_param_groups(self):
        return len(self._fp16_param_groups)

    def _partition_param_list(self, param_list):
        no_params_ranks = []
        params_per_rank = [[] for _ in range(self._zero_world_size)]
        numel_per_rank = [0 for _ in range(self._zero_world_size)]
        self.params_per_rank_id_dict.append([[] for _ in range(self._zero_world_size)])

        sorted_params = sorted(param_list, key=lambda x: x.numel(), reverse=True)
        for i, param in enumerate(sorted_params):
            global_id = str(i)
            for j in range(len(param.size())):
                global_id = "_".join([global_id, str(param.size()[j])])

            rank_to_go = numel_per_rank.index(min(numel_per_rank))
            params_per_rank[rank_to_go].append(param)
            self.params_per_rank_id_dict[-1][rank_to_go].append(global_id)
            numel_per_rank[rank_to_go] += param.numel()

        # check whether any rank is not assigned to parameters.
        for rank, params in enumerate(params_per_rank):
            if len(params) == 0:
                no_params_ranks.append(rank)

        if gpc.is_rank_for_log():
            logger.info(f"Number of elements on ranks: {numel_per_rank}, rank:{gpc.get_global_rank()}")

        return params_per_rank, set(no_params_ranks)

    def _attach_reduction_hook(self):
        # we iterate over the fp16 params
        # on each param, we register a hook to its AccumulateGrad object
        for group_id in range(self.num_param_groups):
            param_group = self._fp16_param_groups[group_id]
            for param in param_group:
                if param.requires_grad:
                    reduce_rank = None

                    def _define_and_attach(param, reduce_rank=None):
                        # get the AccumulateGrad object of the param itself
                        # If these objects are not kept, reduction hooks may not be attached successfully.
                        accum_grad_obj = get_grad_accumulate_object(param)
                        self._grad_store.add_accumulate_grad_object(accum_grad_obj)

                        reduction_func = partial(
                            self._store_and_try_reduce_grads_by_bucket, param=param, reduce_rank=reduce_rank
                        )

                        # define hook
                        # NOT IMPORTANT BUT GOOD TO KNOW:
                        # args here is not grad, but allow_unreacable and accumulate_grad
                        def reduce_grad_hook(*args):  # pylint: disable=W0613
                            if self.skip_grad_reduce is False:
                                reduction_func()

                        accum_grad_obj.register_hook(reduce_grad_hook)

                    _define_and_attach(param, reduce_rank)

    def _store_and_try_reduce_grads_by_bucket(self, param, reduce_rank=None):
        param_size = param.numel()

        # check if the bucket is full
        # if full, will reduce the grads already in the bucket
        # after reduction, the bucket will be empty
        if self._bucket_store.num_elements_in_bucket(reduce_rank) + param_size > self._reduce_bucket_size:
            self._reduce_grads_stored_in_bucket(reduce_rank, last_bucket=False)

        # the param must not be reduced to ensure correctness
        is_param_reduced = self._param_store.is_param_reduced(param)
        if is_param_reduced:
            msg = (
                f"Parameter of size ({param.size()}) has already been reduced, "
                + "duplicate reduction will lead to arithmetic incorrectness"
            )
            raise RuntimeError(msg)

        # the param must have grad for reduction
        assert param.grad is not None, f"Parameter of size ({param.size()}) has None grad, cannot be reduced"

        self._bucket_store.add_num_elements_in_bucket(param_size, reduce_rank)
        self._bucket_store.add_grad(param.grad, reduce_rank)
        self._bucket_store.add_param(param, reduce_rank)

    def _reduce_grads_stored_in_bucket(self, reduce_rank=None, last_bucket=False):
        # reduce grads
        self._reduce_grads_by_rank(
            reduce_rank=reduce_rank,
            grads=self._bucket_store.get_grad(reduce_rank=reduce_rank),
            bucket_size=self._bucket_store.num_elements_in_bucket(reduce_rank),
        )

        params_in_bucket = self._bucket_store.get_param(reduce_rank=reduce_rank)

        for param in params_in_bucket:
            # the is_param_reduced flag should be False showing that
            # this param is not reduced before calling self._reduce_grads_by_rank
            is_param_reduced = self._param_store.is_param_reduced(param)

            if is_param_reduced:
                msg = (
                    f"Parameter of size ({param.size()}) has been reduced, "
                    + "duplicate reduction will lead to arithmetic incorrectness"
                )
                raise RuntimeError(msg)

            # update the flag
            self._param_store.set_param_reduction_state(param, True)

            if self._param_store.belongs_to_current_rank(param):
                self._param_store.add_reduced_param_for_compute_norm(param, last_bucket)
            else:
                self._param_store.add_previous_reduced_param(param)

        self._bucket_store.reset_by_rank(reduce_rank)

    def _reduce_grads_by_rank(self, reduce_rank, grads, bucket_size):
        grad_buckets_by_dtype = split_half_float_double(grads)

        for tensor_list in grad_buckets_by_dtype:
            param_bucket = TensorBucket(size=bucket_size)
            for tensor in tensor_list:
                param_bucket.add_to_bucket(tensor, allow_oversize=True)
                if param_bucket.is_full_or_oversized():
                    self._reduce_and_copy(bucket=param_bucket, reduce_rank=reduce_rank)
                    param_bucket.empty()
            if not param_bucket.is_empty():
                self._reduce_and_copy(bucket=param_bucket, reduce_rank=reduce_rank)

    def _reduce_and_copy(self, bucket: TensorBucket, reduce_rank):
        if self._overlap_communication:
            stream = self._comm_stream
            stream.synchronize()
            self._param_store.clear_grads_of_previous_reduced_params()
        else:
            stream = torch.cuda.current_stream()

        with torch.cuda.stream(stream):
            flat = bucket.flatten()
            reduced_flat = reduce_tensor(
                tensor=flat, dtype=self.dtype, dst_rank=reduce_rank, parallel_mode=ParallelMode.DATA
            )

            # update the reduced tensor
            if reduce_rank is None or reduce_rank == self._zero_local_rank:
                bucket.unflatten_and_copy(reduced_flat)

    def _has_inf_or_nan(self, tensor):
        try:
            tensor_mean = float(tensor.mean())
        except RuntimeError as instance:
            # We want to check if inst is actually an overflow exception.
            # RuntimeError could come from a different error.
            # If so, we still want the exception to propagate.
            if "value cannot be converted" not in instance.args[0]:
                raise
            return True
        else:
            if tensor_mean == float("inf") or tensor_mean == -float("inf"):
                return True
            return False

    def _sync_grad(self):
        # update param already reduced flag
        reduction_states = self._param_store.get_param_reduction_states()
        for tensor, _ in reduction_states.items():
            reduction_states[tensor] = False
        self._param_store.reset_reduced_data_for_compute_norm()

        # accumulate gradient
        avg_gradients = self._grad_store._averaged_gradients
        for group_id in range(self.num_param_groups):
            # the following operations are performed only on the rank to which parameters are assigned.
            if self._zero_local_rank not in self.param_group_no_params_ranks[group_id]:
                param_group = self._param_store.get_fp16_params_by_rank_group(self._zero_local_rank, group_id)

                if group_id not in avg_gradients:
                    avg_gradients[group_id] = []

                param_idx = 0
                for param in param_group:
                    if param.grad is not None:
                        if len(avg_gradients[group_id]) == param_idx:
                            avg_gradients[group_id].append(param.grad)
                        else:
                            avg_gradients[group_id][param_idx].add_(param.grad)
                        param_idx += 1

        # the gradients needed are stored in the avg_gradients buffer
        # thus, can clear this
        self.zero_grad()

    def zero_grad(self, set_to_none=True):
        """
        Set parameter gradients to zero. If set_to_none = True, gradient
        will be set to None to save memory.

        :param set_to_none: Whether set the gradient to None. Default value is True.
        :type set_to_none: bool
        """
        for _, param_group in self._fp16_param_groups.items():
            for param in param_group:
                if set_to_none:
                    param.grad = None
                elif param.grad is not None:
                    param.grad.detach()
                    param.grad.zero_()
                else:
                    pass

    def backward(self, loss, retain_graph=False):
        loss = self.loss_scale * loss
        loss.backward(retain_graph=retain_graph)

        # Gradients may not be fully synchronized here.

    def _compute_norm_with_stage(
        self,
        group_id: int = 0,
        last_bucket: bool = False,
        last_stage: bool = False,
        previous_norm=None,
    ):
        # compute norm for gradients that have been reduced
        params, grads = self._param_store.get_reduced_param_for_compute_norm(group_id=group_id, last_bucket=last_bucket)
        if len(params) == 0:
            grads = [self.padding_grad]
            params = [self.padding_tensor]

        if self._clip_grad_norm > 0:
            # this norm is before scaling, it will be very large
            norm = compute_norm(
                gradients=grads,
                parameters=params,
                last_stage=last_stage,
                previous_norm=previous_norm,
            )

        return norm

    def step(self, closure=None):
        """Performs a single optimization step.

        Args:
            closure (Callable, optional): A closure that reevaluates the model
                and returns the loss.
        Returns:
            Union[bool, float]: Whether the gradient is success updated, and the gradient.
        """
        assert closure is None, "closure is not supported by step()"
<<<<<<< HEAD
        timer("sync_grad").start()
=======

>>>>>>> 53648dc0
        # if not overlapping communication (no reduction hook is attached)
        # we need to manually reduce these gradients
        if not self._overlap_communication:
            for group_id in range(len(self._fp16_param_groups)):
                for param in self._fp16_param_groups[group_id]:
                    if param.grad is not None:
                        self._store_and_try_reduce_grads_by_bucket(param)

        # we need to reduce the gradients left in the communication bucket
        self._reduce_grads_stored_in_bucket(reduce_rank=None, last_bucket=True)

        # compute norm for gradients in the before bucket
        groups_norms = []
        for group_id in range(self.num_param_groups):
            groups_norms.append(self._compute_norm_with_stage(group_id=group_id))

        # clear reduced grads
        if self._overlap_communication:
            # grads in the last bucket is reduced
            self._comm_stream.synchronize()
            self._param_store.clear_grads_of_previous_reduced_params()

        # compute norm for gradients in the last bucket
        total_norms = []
        for group_id in range(self.num_param_groups):
            total_norms.append(
                self._compute_norm_with_stage(
                    group_id=group_id, last_bucket=True, last_stage=True, previous_norm=groups_norms[group_id]
                )
            )

        timer("sync_grad").start()
        self._sync_grad()
        timer("sync_grad").stop()

        return self._step(closure=closure, norms=total_norms)

    def _step(self, closure=None, norms=None):
        assert closure is None, "closure is not supported by step()"

        # check for overflow
        found_inf = False
        # if there is INF values in grades, compute_norm func would also returns -1
        # thus, we try to avoid call _check_overflow here
        # found_inf = self._check_overflow()
        # Because you may encounter inf when computing norm

        if -1 in norms:
            found_inf = True

        loss_scale = float(self.loss_scale.item())  # backup
<<<<<<< HEAD
        if not (gpc.config.model.dtype is torch.float32 and gpc.config.model.use_amp is False):
=======
        if gpc.config.model.dtype is not torch.float32:
>>>>>>> 53648dc0
            self.grad_scaler.update(found_inf)
        # update loss scale if overflow occurs
        if found_inf:
            if gpc.is_rank_for_log():
                logger.warning("Overflow occurs, please check it.")
                send_alert_message(address=gpc.config.alert_address, message="Overflow occurs, please check it.")
            self._grad_store._averaged_gradients = dict()
            self.zero_grad()
            return False, None

        # copy the grad of fp16 param to fp32 param
        single_grad_partition_groups = []
        for group_id in range(self.num_param_groups):
            # compute norm
            # The following operations are performed only on the rank to which parameters are assigned.
            if not self.param_group_has_params[group_id]:
                continue
            
            gradients = self._grad_store.get_averaged_gradients_by_group(group_id)
            with torch.no_grad():
                flat_fp16_avg_grads = flatten(gradients)
            self._grad_store.reset_average_gradients_by_group(group_id)
<<<<<<< HEAD
            del gradients  # release cuda memory
            
            if not self.fp32:
                # create flat gradient for the flat fp32 params
                dtype = self._fp32_flat_param_groups_of_current_rank[group_id].dtype
                flat_fp32_avg_grads = flat_fp16_avg_grads.to(dtype)
                del flat_fp16_avg_grads  # release cuda memory

                param_shape = self._fp32_flat_param_groups_of_current_rank[group_id].shape
                assert (
                    param_shape == flat_fp32_avg_grads.shape
                ), f"fp32 param and grad have different shape {param_shape} vs {flat_fp32_avg_grads.shape}"

                single_grad_partition_groups.append(flat_fp32_avg_grads)
                device = self._fp32_flat_param_groups_of_current_rank[group_id].device
                self._fp32_flat_param_groups_of_current_rank[group_id].grad = flat_fp32_avg_grads.to(device)
            else:
                single_grad_partition_groups.append(flat_fp16_avg_grads)
                device = self._param_store.get_flat_fp16_param_by_rank_group(self._zero_local_rank, group_id)
                self._param_store.get_flat_fp16_param_by_rank_group(self._zero_local_rank, group_id).grad = flat_fp16_avg_grads.to(device)
        
=======
            gradients = None  # release cuda memory

            dtype = self._fp32_flat_param_groups_of_current_rank[group_id].dtype
            flat_fp32_avg_grads = flat_fp16_avg_grads.to(dtype)
            flat_fp16_avg_grads = None  # release cuda memory

            param_shape = self._fp32_flat_param_groups_of_current_rank[group_id].shape
            assert (
                param_shape == flat_fp32_avg_grads.shape
            ), f"fp32 param and grad have different shape {param_shape} vs {flat_fp32_avg_grads.shape}"

            single_grad_partition_groups.append(flat_fp32_avg_grads)
            device = self._fp32_flat_param_groups_of_current_rank[group_id].device
            self._fp32_flat_param_groups_of_current_rank[group_id].grad = flat_fp32_avg_grads.to(device)

>>>>>>> 53648dc0
        # unscale and clip grads
        # get the global norm
        global_norm_groups = []
        if self._clip_grad_norm > 0:
            for norm in norms:
                global_norm_groups.append(norm**0.5)

        # the following operations are performed only on the rank to which parameters are assigned.
<<<<<<< HEAD
        if (not (gpc.config.model.dtype is torch.float32 and gpc.config.model.use_amp is False)) or gpc.config.model.use_amp:
=======
        if gpc.config.model.dtype is not torch.float32:
>>>>>>> 53648dc0
            if len(single_grad_partition_groups) != 0:
                self._unscale_and_clip_grads(single_grad_partition_groups, global_norm_groups, loss_scale)

        # update the parameters
        timer("step").start()

        # For those ranks that are not assigned parameters, we just wait for other ranks
        # to send them updated their own parameters.
        if self.has_params:
            self.optim.step()
            if not self.fp32:
                # release the fp32 grad
                release_param_grad(self._fp32_flat_param_groups_of_current_rank.values())
                # update fp16 partition updated by the current rank
                for group_id in range(len(self._fp16_param_groups)):
                    if self.param_group_has_params[group_id]:
                        fp16_param = self._param_store.get_flat_fp16_param_by_rank_group(
                            rank=self._zero_local_rank, group_id=group_id
                        )
                        fp32_param = self._fp32_flat_param_groups_of_current_rank[group_id]
                        fp16_param.data.copy_(fp32_param)

        # TODO: support broadcast overlap
        self.broadcast_params(overlap=False)

        timer("step").stop()
        # update gradients may not be needed here, because the sync_params function is used in initialization,
        # so synchronization is maintained
        return True, [global_norm / loss_scale for global_norm in global_norm_groups]

    def broadcast_params(self, overlap=False):
        handles = []

        for group_id in range(self.num_param_groups):
            for rank in range(self._zero_world_size):
                # The following operations are performed only on the rank to which parameters are assigned.
                if rank not in self.param_group_no_params_ranks[group_id]:
                    fp16_param = self._param_store.get_flat_fp16_param_by_rank_group(rank=rank, group_id=group_id)
                    # grank = gpc.get_ranks_in_group(group_type)[rank]  # need to convert to the global rank
                    # assert grank == rank, f"{grank} == {rank}"
                    g_rank = gpc.get_ranks_in_group(self._broadcast_parallel_mode)[rank]
                    handle = dist.broadcast(
                        fp16_param, src=g_rank, group=gpc.get_group(ParallelMode.ZERO1), async_op=True
                    )
                    handles.append(handle)

        if not overlap:
            for handle in handles:
                handle.wait()
        else:
            return handles

    ##################
    # FP16 Utilities #
    ##################

    def _check_overflow(self):
        # clear previous overflow record
        self._found_overflow.fill_(0.0)

        # check for overflow
        for group_id in range(len(self._fp16_param_groups)):
            # The following operations are performed only on the rank to which parameters are assigned.
            if self._zero_local_rank not in self.param_group_no_params_ranks[group_id]:
                for avg_grad in self._grad_store.get_averaged_gradients_by_group(group_id):
                    if avg_grad is not None and has_inf_or_nan(avg_grad):
                        self._found_overflow.fill_(1.0)
                        break
        dist.all_reduce(self._found_overflow, op=dist.ReduceOp.MAX, group=gpc.get_group(ParallelMode.GLOBAL))

        return self._found_overflow.item() > 0

    def _unscale_and_clip_grads(self, grad_groups_flat, total_norm_groups, loss_scale):
        # compute combined scale factor for this group
        combined_scale_groups = []

        if self._clip_grad_norm > 0.0:
            # norm is in fact norm*scale
            for group_id, total_norm in enumerate(total_norm_groups):
                combined_scale_groups.append(loss_scale)
                clip = ((total_norm / loss_scale) + 1e-6) / self._clip_grad_norm
                if clip > 1.0:
                    combined_scale_groups[group_id] = clip * loss_scale

        for group_id, grad in enumerate(grad_groups_flat):
            grad.data.mul_(1.0 / combined_scale_groups[group_id])

    def clip_grad_norm(self, model, max_norm):
        # will conduct in the step()
        pass

    def state_dict(self):
        states = {}
        grad_scaler = self.grad_scaler.state_dict()
        states["grad_scaler"] = grad_scaler
        optim_states = self.optim.state_dict()
        states["base_optim_states"] = optim_states

        flat_fp32_weights = {}
        for group_id, param in self._fp32_flat_param_groups_of_current_rank.items():
            if self._zero_local_rank not in self.param_group_no_params_ranks[group_id]:
                assert param.grad is None
                flat_fp32_weights[group_id] = param
        states["flat_fp32_weights"] = flat_fp32_weights
        states["zero_devide_optim_plan"] = self.params_per_rank_id_dict

        return states

    def load_state_dict(self, states):
        # TODO: Need to take into account the change in the number of DP.
        assert "grad_scaler" in states, "Not found grad_scaler state!"
        grad_scaler = states["grad_scaler"]
        self.grad_scaler.load_state_dict(grad_scaler)
        optim_states = states["base_optim_states"]
        self.optim.load_state_dict(optim_states)

        # load fp32 model weight.
        flat_fp32_weights = states["flat_fp32_weights"]
        assert set(flat_fp32_weights.keys()) == set(self._fp32_flat_param_groups_of_current_rank)
        for group_id, param in flat_fp32_weights.items():
            if self._zero_local_rank not in self.param_group_no_params_ranks[group_id]:
                self_param = self._fp32_flat_param_groups_of_current_rank[group_id]
                assert (
                    self_param.shape == param.shape
                ), f"The loaded parameter shape is inconsistent, {self_param.shape} != {param.shape}"
                self_param.data.copy_(param.data)

        # Load the fp16 model weights.
        for group_id in range(len(self._fp16_param_groups)):
            if self._zero_local_rank not in self.param_group_no_params_ranks[group_id]:
                fp16_param = self._param_store.get_flat_fp16_param_by_rank_group(
                    rank=self._zero_local_rank, group_id=group_id
                )
                fp32_param = self._fp32_flat_param_groups_of_current_rank[group_id]
                fp16_param.data.copy_(fp32_param)

        if "zero_devide_optim_plan" in states:
            self.params_per_rank_id_dict = states["zero_devide_optim_plan"]<|MERGE_RESOLUTION|>--- conflicted
+++ resolved
@@ -509,11 +509,6 @@
             Union[bool, float]: Whether the gradient is success updated, and the gradient.
         """
         assert closure is None, "closure is not supported by step()"
-<<<<<<< HEAD
-        timer("sync_grad").start()
-=======
-
->>>>>>> 53648dc0
         # if not overlapping communication (no reduction hook is attached)
         # we need to manually reduce these gradients
         if not self._overlap_communication:
@@ -565,11 +560,7 @@
             found_inf = True
 
         loss_scale = float(self.loss_scale.item())  # backup
-<<<<<<< HEAD
         if not (gpc.config.model.dtype is torch.float32 and gpc.config.model.use_amp is False):
-=======
-        if gpc.config.model.dtype is not torch.float32:
->>>>>>> 53648dc0
             self.grad_scaler.update(found_inf)
         # update loss scale if overflow occurs
         if found_inf:
@@ -592,7 +583,6 @@
             with torch.no_grad():
                 flat_fp16_avg_grads = flatten(gradients)
             self._grad_store.reset_average_gradients_by_group(group_id)
-<<<<<<< HEAD
             del gradients  # release cuda memory
             
             if not self.fp32:
@@ -614,23 +604,6 @@
                 device = self._param_store.get_flat_fp16_param_by_rank_group(self._zero_local_rank, group_id)
                 self._param_store.get_flat_fp16_param_by_rank_group(self._zero_local_rank, group_id).grad = flat_fp16_avg_grads.to(device)
         
-=======
-            gradients = None  # release cuda memory
-
-            dtype = self._fp32_flat_param_groups_of_current_rank[group_id].dtype
-            flat_fp32_avg_grads = flat_fp16_avg_grads.to(dtype)
-            flat_fp16_avg_grads = None  # release cuda memory
-
-            param_shape = self._fp32_flat_param_groups_of_current_rank[group_id].shape
-            assert (
-                param_shape == flat_fp32_avg_grads.shape
-            ), f"fp32 param and grad have different shape {param_shape} vs {flat_fp32_avg_grads.shape}"
-
-            single_grad_partition_groups.append(flat_fp32_avg_grads)
-            device = self._fp32_flat_param_groups_of_current_rank[group_id].device
-            self._fp32_flat_param_groups_of_current_rank[group_id].grad = flat_fp32_avg_grads.to(device)
-
->>>>>>> 53648dc0
         # unscale and clip grads
         # get the global norm
         global_norm_groups = []
@@ -639,11 +612,7 @@
                 global_norm_groups.append(norm**0.5)
 
         # the following operations are performed only on the rank to which parameters are assigned.
-<<<<<<< HEAD
         if (not (gpc.config.model.dtype is torch.float32 and gpc.config.model.use_amp is False)) or gpc.config.model.use_amp:
-=======
-        if gpc.config.model.dtype is not torch.float32:
->>>>>>> 53648dc0
             if len(single_grad_partition_groups) != 0:
                 self._unscale_and_clip_grads(single_grad_partition_groups, global_norm_groups, loss_scale)
 
