--- conflicted
+++ resolved
@@ -541,14 +541,6 @@
         # compute norm for gradients in the last bucket
         total_norms = {}
         for group_id in range(self.num_param_groups):
-<<<<<<< HEAD
-            total_norms.append(
-                self._compute_norm_with_stage(
-                    group_id=group_id,
-                    last_bucket=True,
-                    previous_norm=groups_norms[group_id],
-                )
-=======
             group_name = self.param_groups[group_id]["name"] if "name" in self.param_groups[group_id] else "default"
             group_name = f"{group_id}_{group_name}"
             total_norms[group_name] = self._compute_norm_with_stage(
@@ -556,7 +548,6 @@
                 last_bucket=True,
                 last_stage=True,
                 previous_norm=groups_norms[group_id],
->>>>>>> 8d8d811e
             )
 
         timer("sync_grad").start()
@@ -628,16 +619,10 @@
                 global_norm_groups[group_name] = norm**0.5
 
         # the following operations are performed only on the rank to which parameters are assigned.
-<<<<<<< HEAD
-        if len(single_grad_partition_groups) != 0:
-            self._unscale_and_clip_grads(single_grad_partition_groups, global_norm_groups, loss_scale)
-=======
-        if gpc.config.model.dtype is not torch.float32:
-            if len(single_grad_partition_groups) != 0 and self._clip_grad_norm > 0:
-                self._unscale_and_clip_grads(
-                    single_grad_partition_groups, list(global_norm_groups.values()), loss_scale
-                )
->>>>>>> 8d8d811e
+        if len(single_grad_partition_groups) != 0 and self._clip_grad_norm > 0:
+            self._unscale_and_clip_grads(
+                single_grad_partition_groups, list(global_norm_groups.values()), loss_scale
+            )
 
         # update the parameters
         timer("step").start()
