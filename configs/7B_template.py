# JOB_NAME = "7b_train"
DO_ALERT = False

<<<<<<< HEAD
SEQ_LEN = 4096
JOB_NAME = "7b_train_" + str({micro_bsz}) + "_" + str({sp}) + "_" + str({checkpoint})
=======
SEQ_LEN = {seq_len}
JOB_NAME = "7b_train_" + str(SEQ_LEN) + "_" + str({sp}) + "_" + str({intern_overlap}) + "_" + str({checkpoint})
>>>>>>> cc20fa27
HIDDEN_SIZE = 4096
NUM_ATTENTION_HEAD = 32
MLP_RATIO = 8 / 3
NUM_LAYER = 32
VOCAB_SIZE = 103168

MODEL_ONLY_FOLDER = "local:llm_ckpts/xxxx"
# Ckpt folder format:
# fs: 'local:/mnt/nfs/XXX'
SAVE_CKPT_FOLDER = "local:llm_ckpts"
LOAD_CKPT_FOLDER = "local:llm_ckpts/49"

# boto3 Ckpt folder format:
# import os
# BOTO3_IP = os.environ["BOTO3_IP"] # boto3 bucket endpoint
# SAVE_CKPT_FOLDER = f"boto3:s3://model_weights.{BOTO3_IP}/internlm"
# LOAD_CKPT_FOLDER = f"boto3:s3://model_weights.{BOTO3_IP}/internlm/snapshot/1/"
CHECKPOINT_EVERY = 50
ckpt = dict(
    enable_save_ckpt=False,  # enable ckpt save.
    save_ckpt_folder=SAVE_CKPT_FOLDER,  # Path to save training ckpt.
    # load_ckpt_folder= dict(path=MODEL_ONLY_FOLDER, content=["model"], ckpt_type="normal"),
    load_ckpt_folder="local:llm_ckpts/",
    # 'load_ckpt_info' setting guide:
    # 1. the 'path' indicate ckpt path,
    # 2. the 'content‘ means what states will be loaded, support: "model", "sampler", "optimizer", "scheduler", "all"
    # 3. the ’ckpt_type‘ means the type of checkpoint to be loaded, now only 'normal' type is supported.
    load_ckpt_info=dict(path=MODEL_ONLY_FOLDER, content=("model",), ckpt_type="internlm"),
    # 'auto_resume' is designed to automatically load the latest checkpoint from 'save_ckpt_folder' when encountering
    # training interruptions/hangs caused by hardware failures, using a scheduling system (such as k8s/slurm)
    # with an automatic restart mechanism upon training reboot.
    # Please be aware that if `auto_resume` is not set (its default value is True), it will not load the checkpoint
    # path specified in `load_ckpt_info` by default.
    # If you want to initialize your model weights from another model, you must set `auto_resume` to False.
    # If you want to train from scratch, please set `auto_resume` to False and 'load_ckpt_info' to None.
    auto_resume=True,
    checkpoint_every=CHECKPOINT_EVERY,
    async_upload=True,  # async ckpt upload. (only work for boto3 ckpt)
    async_upload_tmp_folder="/dev/shm/internlm_tmp_ckpt/",  # path for temporarily files during asynchronous upload.
    oss_snapshot_freq=int(CHECKPOINT_EVERY / 2),  # snapshot ckpt save frequency.
)

TRAIN_FOLDER = "/path/to/dataset"
VALID_FOLDER = "/path/to/dataset"
data = dict(
    seq_len=SEQ_LEN,
    # micro_num means the number of micro_batch contained in one gradient update
    micro_num=1,
    # packed_length = micro_bsz * SEQ_LEN
    micro_bsz={micro_bsz},
    # defaults to the value of micro_num
    valid_micro_num=4,
    # defaults to 0, means disable evaluate
    valid_every=50,
    pack_sample_into_one=False,
    total_steps=20,
    skip_batches="",
    rampup_batch_size="",
    # Datasets with less than 50 rows will be discarded
    min_length=50,
    # train_folder=TRAIN_FOLDER,
    # valid_folder=VALID_FOLDER,
    empty_cache_and_diag_interval=100,
    diag_outlier_ratio=1.1,
)

grad_scaler = dict(
    fp16=dict(
        # the initial loss scale, defaults to 2**16
        initial_scale=2**16,
        # the minimum loss scale, defaults to None
        min_scale=1,
        # the number of steps to increase loss scale when no overflow occurs
        growth_interval=1000,
    ),
    # the multiplication factor for increasing loss scale, defaults to 2
    growth_factor=2,
    # the multiplication factor for decreasing loss scale, defaults to 0.5
    backoff_factor=0.5,
    # the maximum loss scale, defaults to None
    max_scale=2**24,
    # the number of overflows before decreasing loss scale, defaults to 2
    hysteresis=2,
)

hybrid_zero_optimizer = dict(
    # Enable low_level_optimzer overlap_communication
    overlap_sync_grad=True,
    overlap_sync_param=False,
    # bucket size for nccl communication params
    reduce_bucket_size=512 * 1024 * 1024,
    # grad clipping
    clip_grad_norm=1.0,
)

loss = dict(
    label_smoothing=0,
)

adam = dict(
    lr=1e-4,
    adam_beta1=0.9,
    adam_beta2=0.95,
    adam_beta2_c=0,
    adam_eps=1e-8,
    weight_decay=0.01,
)

lr_scheduler = dict(
    total_steps=data["total_steps"],
    init_steps=0,  # optimizer_warmup_step
    warmup_ratio=0.01,
    eta_min=1e-5,
    last_epoch=-1,
)

beta2_scheduler = dict(
    init_beta2=adam["adam_beta2"],
    c=adam["adam_beta2_c"],
    cur_iter=-1,
)

model = dict(
    checkpoint={checkpoint},
    num_attention_heads=NUM_ATTENTION_HEAD,
    embed_split_hidden=True,
    vocab_size=VOCAB_SIZE,
    embed_grad_scale=1,
    parallel_output=True,
    hidden_size=HIDDEN_SIZE,
    num_layers=NUM_LAYER,
    mlp_ratio=MLP_RATIO,
    apply_post_layer_norm=False,
    dtype="torch.bfloat16",  # Support: "torch.float16", "torch.half", "torch.bfloat16", "torch.float32", "torch.tf32"
    norm_type="rmsnorm",
    layer_norm_epsilon=1e-5,
    use_flash_attn=True,
    num_chunks=1,  # if num_chunks > 1, interleaved pipeline scheduler is used.
)
"""
zero1 parallel (dict):
    1. size: int
        * if size <= 0, the size of the zero process group is equal to the size of the dp process group,
            so parameters will be divided within the range of dp.
        * if size == 1, zero is not used, and all dp groups retain the full amount of model parameters.
        * if size > 1 and size <= dp world size, the world size of zero is a subset of dp world size.
        For smaller models, it is usually a better choice to split the parameters within nodes with a setting <= 8.
    2. fsdp: bool, enable/disable torch's fully sharded data parallel, defaults to False.
tensor parallel (dict):
    1. size: int, the size of tensor parallel.
    2. sp: str, the sequence parallel mode, should be in ['none', 'megatron', 'flash-attn', 'intern'],
        defaults to 'none', means the sequence parallel will be disabled.
    3. intern_overlap: bool, enable/disable all_gather/reduce_scatter communication overlap when using 'intern' mode sp,
        defaults to False.
pipeline parallel (dict):
    1. size: int, the size of pipeline parallel.
    2. interleaved_overlap: bool, enable/disable communication overlap when using interleaved pipeline scheduler,
        defaults to False.
"""
parallel = dict(
    zero1=dict(size=-1, fsdp=False),
    tensor=dict(size=8, sp={sp}, intern_overlap={intern_overlap}),
    pipeline=dict(size=1, interleaved_overlap=True),
)

cudnn_deterministic = False
cudnn_benchmark = False

monitor = dict(
    # feishu alert configs
    alert=dict(
        enable_feishu_alert=DO_ALERT,
        feishu_alert_address=None,  # feishu webhook to send alert message
        light_monitor_address=None,  # light_monitor address to send heartbeat
    ),
)<|MERGE_RESOLUTION|>--- conflicted
+++ resolved
@@ -1,13 +1,8 @@
 # JOB_NAME = "7b_train"
 DO_ALERT = False
 
-<<<<<<< HEAD
-SEQ_LEN = 4096
-JOB_NAME = "7b_train_" + str({micro_bsz}) + "_" + str({sp}) + "_" + str({checkpoint})
-=======
 SEQ_LEN = {seq_len}
 JOB_NAME = "7b_train_" + str(SEQ_LEN) + "_" + str({sp}) + "_" + str({intern_overlap}) + "_" + str({checkpoint})
->>>>>>> cc20fa27
 HIDDEN_SIZE = 4096
 NUM_ATTENTION_HEAD = 32
 MLP_RATIO = 8 / 3
