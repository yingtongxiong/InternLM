import copy
import os
import subprocess

name = "./configs/"
root_names = ["7B_train_", "13B_train_", "30B_train_"]
model_size = ["7B", "13B", "30B"]
<<<<<<< HEAD
micro_bsz = [1, 2, 4, 8, 16, 32, 64]
sp = ["none", "megatron", "flash-attn", "intern"]
intern_overlap = [False, False, False, True]
=======
seq_length = [4096, 8192, 16384, 32768, 65536, 131072, 262144]
sp = ["none", "megatron", "flash-attn", "intern", "intern"]
intern_overlap = [False, False, False, True, False]
>>>>>>> cc20fa27
checkpoint = [False, True]

for idx, root_name in enumerate(root_names):
    # 指定要创建的文件夹路径
    folder_path = name + root_name[:-1]

    # 使用os.mkdir()创建文件夹
    if not os.path.exists(folder_path):
        os.mkdir(folder_path)

    file_name = name + f"{model_size[idx]}_template.py"

    with open(file_name, "r") as f:
        lines = f.readlines()
        origin_line = "".join(lines)
        for mb in micro_bsz:
            for i, sp_mode in enumerate(sp):
                for ckpt in checkpoint:
                    line = copy.copy(origin_line)
                    line = line.replace("{micro_bsz}", str(mb))
                    line = line.replace("{sp}", f'"{sp_mode}"')
                    line = line.replace("{intern_overlap}", str(intern_overlap[i]))
                    line = line.replace("{checkpoint}", str(ckpt))
<<<<<<< HEAD
                    output_file_name = str(mb) + "_" + str(sp_mode) + "_ckpt_" + str(ckpt) + ".py"
=======
                    output_file_name = str(seq) + "_" + str(sp_mode) + "_overlap_" + str(intern_overlap[i]) + "_ckpt_" + str(ckpt) + ".py"
>>>>>>> cc20fa27
                    write_file = folder_path + "/" + output_file_name
                    with open(write_file, "w") as file:
                        file.write(line)

                    log_name = root_name + "_" + output_file_name[:-3]
<<<<<<< HEAD

                    command = f"srun -p llm_s -N 8 -n 64 --ntasks-per-node=8 --gpus-per-task=1 --time=10 python train.py --config {write_file} --profiling 2>&1 | tee ./fstp_logs/{log_name}.log"
                    process = subprocess.Popen(command, shell=True, executable="/bin/bash")
                    process.wait()
=======
                    
                    skip = True
                    
                    if idx == 0 and i == 4:  # 7b, intern_overlap = False
                        skip = False
                    if idx == 0 and ckpt is True and i == 3:  # 7b, ckpt = True
                        skip = False
                    if idx == 1:  # 13b
                        skip = False
                    if idx == 2:  # 30b
                        skip = False
                        
                    if skip:
                        import time; time.sleep(1)
                        print(f"skip {log_name}", flush=True)
                        continue
                    
                    command = f"srun -p llm_s -N 8 -n 64 --ntasks-per-node=8 --gpus-per-task=1 --time=20 python train.py --config {write_file} --profiling 2>&1 | tee ./fstp_logs/{log_name}.log"
                    process = subprocess.Popen(command, shell=True, executable='/bin/bash')
                    process.wait() 
>>>>>>> cc20fa27
<|MERGE_RESOLUTION|>--- conflicted
+++ resolved
@@ -5,15 +5,9 @@
 name = "./configs/"
 root_names = ["7B_train_", "13B_train_", "30B_train_"]
 model_size = ["7B", "13B", "30B"]
-<<<<<<< HEAD
-micro_bsz = [1, 2, 4, 8, 16, 32, 64]
-sp = ["none", "megatron", "flash-attn", "intern"]
-intern_overlap = [False, False, False, True]
-=======
 seq_length = [4096, 8192, 16384, 32768, 65536, 131072, 262144]
 sp = ["none", "megatron", "flash-attn", "intern", "intern"]
 intern_overlap = [False, False, False, True, False]
->>>>>>> cc20fa27
 checkpoint = [False, True]
 
 for idx, root_name in enumerate(root_names):
@@ -37,40 +31,22 @@
                     line = line.replace("{sp}", f'"{sp_mode}"')
                     line = line.replace("{intern_overlap}", str(intern_overlap[i]))
                     line = line.replace("{checkpoint}", str(ckpt))
-<<<<<<< HEAD
-                    output_file_name = str(mb) + "_" + str(sp_mode) + "_ckpt_" + str(ckpt) + ".py"
-=======
-                    output_file_name = str(seq) + "_" + str(sp_mode) + "_overlap_" + str(intern_overlap[i]) + "_ckpt_" + str(ckpt) + ".py"
->>>>>>> cc20fa27
+                    output_file_name = (
+                        str(seq)
+                        + "_"
+                        + str(sp_mode)
+                        + "_overlap_"
+                        + str(intern_overlap[i])
+                        + "_ckpt_"
+                        + str(ckpt)
+                        + ".py"
+                    )
                     write_file = folder_path + "/" + output_file_name
                     with open(write_file, "w") as file:
                         file.write(line)
 
                     log_name = root_name + "_" + output_file_name[:-3]
-<<<<<<< HEAD
 
-                    command = f"srun -p llm_s -N 8 -n 64 --ntasks-per-node=8 --gpus-per-task=1 --time=10 python train.py --config {write_file} --profiling 2>&1 | tee ./fstp_logs/{log_name}.log"
+                    command = f"srun -p llm_s -N 8 -n 64 --ntasks-per-node=8 --gpus-per-task=1 --time=30 python train.py --config {write_file} --profiling 2>&1 | tee ./fstp_logs/{log_name}.log"
                     process = subprocess.Popen(command, shell=True, executable="/bin/bash")
-                    process.wait()
-=======
-                    
-                    skip = True
-                    
-                    if idx == 0 and i == 4:  # 7b, intern_overlap = False
-                        skip = False
-                    if idx == 0 and ckpt is True and i == 3:  # 7b, ckpt = True
-                        skip = False
-                    if idx == 1:  # 13b
-                        skip = False
-                    if idx == 2:  # 30b
-                        skip = False
-                        
-                    if skip:
-                        import time; time.sleep(1)
-                        print(f"skip {log_name}", flush=True)
-                        continue
-                    
-                    command = f"srun -p llm_s -N 8 -n 64 --ntasks-per-node=8 --gpus-per-task=1 --time=20 python train.py --config {write_file} --profiling 2>&1 | tee ./fstp_logs/{log_name}.log"
-                    process = subprocess.Popen(command, shell=True, executable='/bin/bash')
-                    process.wait() 
->>>>>>> cc20fa27
+                    process.wait()